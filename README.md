--- conflicted
+++ resolved
@@ -89,7 +89,6 @@
 
 If no arguments are supplied pytr will look for them in the file `~/.pytr/credentials` (the first line must contain the phone number, the second line the pin). If the file doesn't exist pytr will ask for for the phone number and pin.
 
-<<<<<<< HEAD
 ## Location and File names of the downloaded Documents
 During the first run of the 'dl_docs' command a config file is created in the user home directory `<home>/.pytr/file_destination_config.yaml`.
 The file contains destination patterns which describe where the file should be located and how the file name should look like. If a event/document matches the defined pattern it will be located in that specific `path` with the specified `filename`.
@@ -102,7 +101,6 @@
 The other pattern can be as you like but keep in mind that patterns `path` and `filenames` should result in unique document names. If you see something like this `<filename> (some strange string)` the document path + name was not unique.
 
 > Its also possible to copy the configuration file from `~/pytr/config/file_destination_config__template.yaml` to `<home>/.pytr/file_destination_config.yaml` and modify it before the first download to avoid that the download need to be performed a second time.
-=======
 
 ## Linting and Code Formatting
 
@@ -135,5 +133,4 @@
 
 ## License
 
-This project is licensed under the MIT License. See the [LICENSE](LICENSE) file for details.
->>>>>>> 283df49c
+This project is licensed under the MIT License. See the [LICENSE](LICENSE) file for details.