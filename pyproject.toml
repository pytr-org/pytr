--- conflicted
+++ resolved
@@ -42,16 +42,12 @@
 
 [dependency-groups]
 dev = [
-<<<<<<< HEAD
     "ruff>=0.9.4",
+    "pytest>=8.3.4",
 ]
 
 [tool.ruff]
 line-length = 120
 
 [tool.ruff.lint]
-extend-select = ["I"]
-=======
-    "pytest>=8.3.4",
-]
->>>>>>> 8b400ea3
+extend-select = ["I"]