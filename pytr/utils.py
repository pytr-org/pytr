#!/usr/bin/env python3

import coloredlogs
import json
import logging
import requests
from datetime import datetime
from locale import getdefaultlocale
from packaging import version

log_level = None


def get_logger(name=__name__, verbosity=None):
    '''
    Colored logging

    :param name: logger name (use __name__ variable)
    :param verbosity:
    :return: Logger
    '''
    global log_level
    if verbosity is not None:
        if log_level is None:
            log_level = verbosity
        else:
            raise RuntimeError('Verbosity has already been set.')

    shortname = name.replace('pytr.', '')
    logger = logging.getLogger(shortname)

    # no logging of libs
    logger.propagate = False

    if log_level == 'debug':
        fmt = '%(asctime)s %(name)-9s %(levelname)-8s %(message)s'
        datefmt = '%Y-%m-%d %H:%M:%S%z'
    else:
        fmt = '%(asctime)s %(message)s'
        datefmt = '%H:%M:%S'

    fs = {
        'asctime': {'color': 'green'},
        'hostname': {'color': 'magenta'},
        'levelname': {'color': 'red', 'bold': True},
        'name': {'color': 'magenta'},
        'programname': {'color': 'cyan'},
        'username': {'color': 'yellow'},
    }

    ls = {
        'critical': {'color': 'red', 'bold': True},
        'debug': {'color': 'green'},
        'error': {'color': 'red'},
        'info': {},
        'notice': {'color': 'magenta'},
        'spam': {'color': 'green', 'faint': True},
        'success': {'color': 'green', 'bold': True},
        'verbose': {'color': 'blue'},
        'warning': {'color': 'yellow'},
    }

    coloredlogs.install(level=log_level, logger=logger, fmt=fmt, datefmt=datefmt, level_styles=ls, field_styles=fs)

    return logger


def preview(response, num_lines=5):
    lines = json.dumps(response, indent=2).splitlines()
    head = '\n'.join(lines[:num_lines])
    tail = len(lines) - num_lines

    if tail <= 0:
        return f'{head}\n'
    else:
        return f'{head}\n{tail} more lines hidden'


def check_version(installed_version):
    log = get_logger(__name__)
    try:
        r = requests.get('https://api.github.com/repos/pytr-org/pytr/tags', timeout=1)
    except Exception as e:
        log.error('Could not check for a newer version')
        log.debug(str(e))
        return
    latest_version = r.json()[0]['name']

    if version.parse(installed_version) < version.parse(latest_version):
        log.warning(f'Installed pytr version ({installed_version}) is outdated. Latest version is {latest_version}')
    else:
        log.info('pytr is up to date')


def export_transactions(input_path, output_path, lang='auto'):
    '''
    Create a CSV with the deposits and removals ready for importing into Portfolio Performance
    The CSV headers for PP are language dependend

    i18n source from Portfolio Performance:
    https://github.com/buchen/portfolio/blob/93b73cf69a00b1b7feb136110a51504bede737aa/name.abuchen.portfolio/src/name/abuchen/portfolio/messages_de.properties
    https://github.com/buchen/portfolio/blob/effa5b7baf9a918e1b5fe83942ddc480e0fd48b9/name.abuchen.portfolio/src/name/abuchen/portfolio/model/labels_de.properties

    '''
    log = get_logger(__name__)
    if lang == 'auto':
        locale = getdefaultlocale()[0]
        if locale is None:
            lang = 'en'
        else:
            lang = locale.split('_')[0]

    if lang not in ['cs', 'de', 'en', 'es', 'fr', 'it', 'nl', 'pt', 'ru']:
        lang = 'en'

    i18n = {
        "date": {
            "cs": "Datum",
            "de": "Datum",
            "en": "Date",
            "es": "Fecha",
            "fr": "Date",
            "it": "Data",
            "nl": "Datum",
            "pt": "Data",
            "ru": "\u0414\u0430\u0442\u0430",
        },
        "type": {
            "cs": "Typ",
            "de": "Typ",
            "en": "Type",
            "es": "Tipo",
            "fr": "Type",
            "it": "Tipo",
            "nl": "Type",
            "pt": "Tipo",
            "ru": "\u0422\u0438\u043F",
        },
        "value": {
            "cs": "Hodnota",
            "de": "Wert",
            "en": "Value",
            "es": "Valor",
            "fr": "Valeur",
            "it": "Valore",
            "nl": "Waarde",
            "pt": "Valor",
            "ru": "\u0417\u043D\u0430\u0447\u0435\u043D\u0438\u0435",
        },
        "note": {
            "cs": "Poznámka",
            "de": "Notiz",
            "en": "Note",
            "es": "Nota",
            "fr": "Note",
            "it": "Nota",
            "nl": "Noot",
            "pt": "Nota",
            "ru": "\u041f\u0440\u0438\u043c\u0435\u0447\u0430\u043d\u0438\u0435",
        },
        "deposit": {
            "cs": 'Vklad',
            "de": 'Einlage',
            "en": 'Deposit',
            "es": 'Dep\u00F3sito',
            "fr": 'D\u00E9p\u00F4t',
            "it": 'Deposito',
            "nl": 'Storting',
            "pt": 'Dep\u00F3sito',
            "ru": '\u041F\u043E\u043F\u043E\u043B\u043D\u0435\u043D\u0438\u0435',
        },
        "removal": {
            "cs": 'V\u00FDb\u011Br',
            "de": 'Entnahme',
            "en": 'Removal',
            "es": 'Removal',
            "fr": 'Retrait',
            "it": 'Prelievo',
            "nl": 'Opname',
            "pt": 'Levantamento',
            "ru": '\u0421\u043F\u0438\u0441\u0430\u043D\u0438\u0435',
        },
        "interest": {
            "cs": 'Úrokové poplatky',
            "de": 'Zinsen',
            "en": 'Interest',
            "es": 'Interés',
            "fr": 'L\'intérêts',
            "it": 'Interessi',
            "nl": 'Interest',
            "pt": 'Odsetki',
            "ru": '\u041f\u0440\u043e\u0446\u0435\u0301\u043d\u0442\u044b',
        },
        "card transaction": {
            "cs": 'Platba kartou',
            "de": 'Kartentransaktion',
            "en": 'Card Transaction',
            "es": 'Transacción con tarjeta',
            "fr": 'Transaction par carte',
            "it": 'Transazione con carta',
            "nl": 'Kaarttransactie',
            "pt": 'Transakcja kartą',
            "ru": '\u041e\u043f\u0435\u0440\u0430\u0446\u0438\u044f\u0020\u043f\u043e\u0020\u043a\u0430\u0440\u0442\u0435',
        },
        "card atm withdrawal": {
            "cs": 'Výběr hotovosti',
            "de": 'Barabhebung',
            "en": 'ATM withdrawal',
            "es": 'Retiradas de efectivo',
            "fr": 'Retrait en espèces',
            "it": 'Prelievo di contanti',
            "nl": 'Geldopname',
            "pt": 'Levantamento de dinheiro',
            "ru": '\u0412\u044b\u0434\u0430\u0447\u0430\u0020\u043d\u0430\u043b\u0438\u0447\u043d\u044b\u0445',
        },
        "card order": {
            "cs": 'Poplatek za kartu',
            "de": 'Kartengebühr',
            "en": 'Card fee',
            "es": 'Transacción con tarjeta',
            "fr": 'Frais de carte',
            "it": 'Tassa sulla carta',
            "nl": 'Kosten kaart',
            "pt": 'Taxa do cartão',
            "ru": '\u041f\u043b\u0430\u0442\u0430\u0020\u0437\u0430\u0020\u043e\u0431\u0441\u043b\u0443\u0436\u0438\u0432\u0430\u043d\u0438\u0435\u0020\u043a\u0430\u0440\u0442\u044b',
        },
        "decimal dot": {
            "cs": ',',
            "de": ',',
            "en": '.',
            "es": ',',
            "fr": ',',
            "it": ',',
            "nl": ',',
            "pt": ',',
            "ru": ',',
        },
    }
    # Read relevant deposit timeline entries
    with open(input_path, encoding='utf-8') as f:
        timeline = json.load(f)

    # Write deposit_transactions.csv file
    # date, transaction, shares, amount, total, fee, isin, name
    log.info('Write deposit entries')
    with open(output_path, 'w', encoding='utf-8') as f:
        # f.write('Datum;Typ;Stück;amount;Wert;Gebühren;ISIN;name\n')
        csv_fmt = '{date};{type};{value};{note}\n'
        header = csv_fmt.format(date=i18n['date'][lang], type=i18n['type'][lang], value=i18n['value'][lang], note=i18n['note'][lang])
        f.write(header)

        for event in timeline:
            dateTime = datetime.fromisoformat(event['timestamp'][:19])
            date = dateTime.strftime('%Y-%m-%d')

            title = event['title']
            try:
                body = event['body']
            except KeyError:
                body = ''

            if 'storniert' in body:
                continue

            try:
                decdot = i18n['decimal dot'][lang]
                amount = str(abs(event['amount']['value'])).replace('.', decdot)
            except (KeyError, TypeError):
                continue

            # Cash in
            if event["eventType"] in ("PAYMENT_INBOUND", "PAYMENT_INBOUND_SEPA_DIRECT_DEBIT"):
                f.write(csv_fmt.format(date=date, type=i18n['deposit'][lang], value=amount, note=''))
            elif event["eventType"] == "PAYMENT_OUTBOUND":
                f.write(csv_fmt.format(date=date, type=i18n['removal'][lang], value=amount, note=''))
            elif event["eventType"] == "INTEREST_PAYOUT_CREATED":
                f.write(csv_fmt.format(date=date, type=i18n['interest'][lang], value=amount, note=''))
            # Dividend - Shares
            elif title == 'Reinvestierung':
                # TODO: Implement reinvestment
                log.warning('Detected reivestment, skipping... (not implemented yet)')
            elif event["eventType"] == "card_successful_transaction":
                f.write(csv_fmt.format(date=date, type=i18n['removal'][lang], value=amount, note=i18n['card transaction'][lang]))
            elif event["eventType"] == "card_successful_atm_withdrawal":
                f.write(csv_fmt.format(date=date, type=i18n['removal'][lang], value=amount, note=i18n['card atm withdrawal'][lang]))
            elif event["eventType"] == "card_order_billed":
                f.write(csv_fmt.format(date=date, type=i18n['removal'][lang], value=amount, note=i18n['card order'][lang]))

    log.info('Deposit creation finished!')


class Timeline:
    def __init__(self, tr, max_age_timestamp):
        self.tr = tr
        self.log = get_logger(__name__)
        self.received_detail = 0
        self.requested_detail = 0
        self.num_timeline_details = 0
        self.events_without_docs = []
        self.events_with_docs = []
        self.num_timelines = 0
        self.timeline_events = {}
        self.timeline_events_iter = None
        self.max_age_timestamp = max_age_timestamp

    async def get_next_timeline_transactions(self, response=None):
        '''
        Get timelines transactions and save time in list timelines.
        Extract timeline transactions events and save them in list timeline_events

        '''
        if response is None:
            # empty response / first timeline
            self.log.info('Subscribing to #1 timeline transactions')
            self.num_timelines = 0
            await self.tr.timeline_transactions()
        else:
            self.num_timelines += 1
            # print(json.dumps(response))
            self.num_timeline_details += len(response['items'])
            for event in response['items']:
                event['source'] = "timelineTransaction"
                self.timeline_events[event['id']] = event

            after = response['cursors'].get('after')
            
            last_transaction_time = response['items'][-1]['timestamp'][:19]
            timestamp = datetime.fromisoformat(last_transaction_time).timestamp()
            self.log.info(
                f'Received #{self.num_timelines:<2} timeline transactions until {last_transaction_time}'
            )
            if (after is not None) and ((self.max_age_timestamp == 0) or (timestamp >= self.max_age_timestamp)):
                self.log.info(
                f'Subscribing #{self.num_timelines+1:<2} timeline transactions'
                )
                await self.tr.timeline_transactions(after)                
            else:
                # last timeline is reached
                self.log.info('Received last relevant timeline transaction')
                await self.get_next_timeline_activity_log()


    async def get_next_timeline_activity_log(self, response=None):
        '''
        Get timelines acvtivity log and save time in list timelines.
        Extract timeline acvtivity log events and save them in list timeline_events

        '''
        if response is None:
            # empty response / first timeline
            self.log.info('Awaiting #1  timeline activity log')
            self.num_timelines = 0
            await self.tr.timeline_activity_log()
        else:
            last_transaction_time = response['items'][-1]['timestamp'][:19]
            timestamp = datetime.fromisoformat(last_transaction_time).timestamp()
            self.num_timelines += 1
            # print(json.dumps(response))
            self.num_timeline_details += len(response['items'])
            for event in response['items']:
                if event['id'] not in self.timeline_events:
                    event['source'] = "timelineActivity"
                    self.timeline_events[event['id']] = event

            after = response['cursors'].get('after')
            self.log.info(f'Received #{self.num_timelines:<2} timeline activity log unitl {last_transaction_time}')
            if (after is not None) and ((self.max_age_timestamp == 0) or (timestamp >= self.max_age_timestamp)):
                self.log.info(
                    f'Subscribing #{self.num_timelines+1:<2} timeline activity log'
                )
                await self.tr.timeline_activity_log(after)
            else:
                self.log.info('Received last relevant timeline activity log')
                await self._get_timeline_details()

    async def _get_timeline_details(self):
        '''
        request timeline details
        '''
        for event in self.timeline_events.values():
            action = event.get('action')
            msg = ''
            timestamp_field = datetime.fromisoformat(event['timestamp'][:19]).timestamp() 
<<<<<<< HEAD
            if self.max_age_timestamp != 0 and (timestamp_field < self.max_age_timestamp):
=======
            if max_age_timestamp != 0 and timestamp_field > max_age_timestamp:
>>>>>>> 74ab06fd
                msg += 'Skip: too old'
            elif action is None:
                if event.get('actionLabel') is None:
                    msg += 'Skip: no action'
            elif action.get('type') != 'timelineDetail':
                msg += f"Skip: action type unmatched ({action['type']})"
            elif action.get('payload') != event['id']:
                msg += f"Skip: payload unmatched ({action['payload']})"

            if msg == '':
                self.events_with_docs.append(event)
            else:
                self.events_without_docs.append(event)
                self.log.debug(f"{msg} {event['title']}: {event.get('body')} {json.dumps(event)}")
                self.num_timeline_details -= 1
                continue

            self.requested_detail += 1
            await self.tr.timeline_detail_v2(event['id'])
        self.log.info('All timeline details requested')
        return False

    async def timelineDetail(self, response, dl):
        '''
        process timeline response and request timelines
        '''

        self.received_detail += 1
        event = self.timeline_events[response['id']]
        event['details'] = response

<<<<<<< HEAD
        is_savings_plan = (event["eventType"] == "SAVINGS_PLAN_EXECUTED")
        
        max_details_digits = len(str(self.num_timeline_details))
        self.log.info(
            f"{self.received_detail:>{max_details_digits}}/{self.num_timeline_details}: "
            + f"{event['title']} -- {event['subtitle']}"
=======
        # when all requested timeline events are received request 5 new
        if self.received_detail == self.requested_detail:
            remaining = len(self.timeline_events)
            if remaining < 5:
                await self._get_timeline_details(remaining)
            else:
                await self._get_timeline_details(5)

        isSavingsPlan = (event["eventType"] == "SAVINGS_PLAN_EXECUTED")

        if not isSavingsPlan and event['subtitle'] is not None:
            isSavingsPlan = 'Sparplan' in event['subtitle']

        max_details_digits = len(str(self.num_timeline_details))
        self.log.info(
            f"{self.received_detail:>{max_details_digits}}/{self.num_timeline_details}: "
            + f"{event['title']} -- {event['subtitle']} [{event['eventType']}]"
>>>>>>> 74ab06fd
        )

        if is_savings_plan:
            subfolder = 'Sparplan'
        else:
            subfolder = {
                'benefits_saveback_execution': 'Saveback',
                'benefits_spare_change_execution': 'RoundUp',
                'ssp_corporate_action_invoice_cash': 'Dividende',
                'CREDIT': 'Dividende',
                'INTEREST_PAYOUT_CREATED': 'Zinsen',
            }.get(event["eventType"])

        for section in response['sections']:
<<<<<<< HEAD
            if section['type'] == 'documents':
                for doc in section['data']:
                    try:
                        timestamp = datetime.strptime(doc['detail'], '%d.%m.%Y').timestamp()
                    except (ValueError, KeyError):
                        timestamp = datetime.now().timestamp()
                    if self.max_age_timestamp == 0 or self.max_age_timestamp < timestamp:
                        title = f"{doc['title']} - {event['title']}"
                        if event['eventType'] in ["ACCOUNT_TRANSFER_INCOMING", "ACCOUNT_TRANSFER_OUTGOING"]:
                            title += f" - {event['subtitle']}"
                        dl.dl_doc(doc, title, doc.get('detail'), subfolder)
=======
            if section['type'] != 'documents':
                continue

            for doc in section['data']:
                try:
                    timestamp = datetime.strptime(doc['detail'], '%d.%m.%Y').timestamp() * 1000
                except (ValueError, KeyError):
                    timestamp = datetime.now().timestamp() * 1000
                if max_age_timestamp == 0 or max_age_timestamp < timestamp:
                    # save all savingsplan documents in a subdirectory
                    title = f"{doc['title']} - {event['title']}"
                    if event['eventType'] in ["ACCOUNT_TRANSFER_INCOMING", "ACCOUNT_TRANSFER_OUTGOING", "CREDIT"]:
                        title += f" - {event['subtitle']}"
                    dl.dl_doc(doc, title, doc.get('detail'), subfolder)
>>>>>>> 74ab06fd

        if self.received_detail == self.num_timeline_details:
            self.log.info('Received all details')
            dl.output_path.mkdir(parents=True, exist_ok=True)
            with open(dl.output_path / 'other_events.json', 'w', encoding='utf-8') as f:
                json.dump(self.events_without_docs, f, ensure_ascii=False, indent=2)

            with open(dl.output_path / 'events_with_documents.json', 'w', encoding='utf-8') as f:
                json.dump(self.events_with_docs, f, ensure_ascii=False, indent=2)

            export_transactions(dl.output_path / 'events_with_documents.json', dl.output_path / 'account_transactions.csv')

            dl.work_responses()<|MERGE_RESOLUTION|>--- conflicted
+++ resolved
@@ -381,11 +381,7 @@
             action = event.get('action')
             msg = ''
             timestamp_field = datetime.fromisoformat(event['timestamp'][:19]).timestamp() 
-<<<<<<< HEAD
             if self.max_age_timestamp != 0 and (timestamp_field < self.max_age_timestamp):
-=======
-            if max_age_timestamp != 0 and timestamp_field > max_age_timestamp:
->>>>>>> 74ab06fd
                 msg += 'Skip: too old'
             elif action is None:
                 if event.get('actionLabel') is None:
@@ -417,32 +413,12 @@
         event = self.timeline_events[response['id']]
         event['details'] = response
 
-<<<<<<< HEAD
         is_savings_plan = (event["eventType"] == "SAVINGS_PLAN_EXECUTED")
         
         max_details_digits = len(str(self.num_timeline_details))
         self.log.info(
             f"{self.received_detail:>{max_details_digits}}/{self.num_timeline_details}: "
             + f"{event['title']} -- {event['subtitle']}"
-=======
-        # when all requested timeline events are received request 5 new
-        if self.received_detail == self.requested_detail:
-            remaining = len(self.timeline_events)
-            if remaining < 5:
-                await self._get_timeline_details(remaining)
-            else:
-                await self._get_timeline_details(5)
-
-        isSavingsPlan = (event["eventType"] == "SAVINGS_PLAN_EXECUTED")
-
-        if not isSavingsPlan and event['subtitle'] is not None:
-            isSavingsPlan = 'Sparplan' in event['subtitle']
-
-        max_details_digits = len(str(self.num_timeline_details))
-        self.log.info(
-            f"{self.received_detail:>{max_details_digits}}/{self.num_timeline_details}: "
-            + f"{event['title']} -- {event['subtitle']} [{event['eventType']}]"
->>>>>>> 74ab06fd
         )
 
         if is_savings_plan:
@@ -457,34 +433,18 @@
             }.get(event["eventType"])
 
         for section in response['sections']:
-<<<<<<< HEAD
-            if section['type'] == 'documents':
-                for doc in section['data']:
-                    try:
-                        timestamp = datetime.strptime(doc['detail'], '%d.%m.%Y').timestamp()
-                    except (ValueError, KeyError):
-                        timestamp = datetime.now().timestamp()
-                    if self.max_age_timestamp == 0 or self.max_age_timestamp < timestamp:
-                        title = f"{doc['title']} - {event['title']}"
-                        if event['eventType'] in ["ACCOUNT_TRANSFER_INCOMING", "ACCOUNT_TRANSFER_OUTGOING"]:
-                            title += f" - {event['subtitle']}"
-                        dl.dl_doc(doc, title, doc.get('detail'), subfolder)
-=======
             if section['type'] != 'documents':
                 continue
-
             for doc in section['data']:
                 try:
-                    timestamp = datetime.strptime(doc['detail'], '%d.%m.%Y').timestamp() * 1000
+                    timestamp = datetime.strptime(doc['detail'], '%d.%m.%Y').timestamp()
                 except (ValueError, KeyError):
-                    timestamp = datetime.now().timestamp() * 1000
-                if max_age_timestamp == 0 or max_age_timestamp < timestamp:
-                    # save all savingsplan documents in a subdirectory
+                    timestamp = datetime.now().timestamp()
+                if self.max_age_timestamp == 0 or self.max_age_timestamp < timestamp:
                     title = f"{doc['title']} - {event['title']}"
                     if event['eventType'] in ["ACCOUNT_TRANSFER_INCOMING", "ACCOUNT_TRANSFER_OUTGOING", "CREDIT"]:
                         title += f" - {event['subtitle']}"
                     dl.dl_doc(doc, title, doc.get('detail'), subfolder)
->>>>>>> 74ab06fd
 
         if self.received_detail == self.num_timeline_details:
             self.log.info('Received all details')
