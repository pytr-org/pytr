#!/usr/bin/env python

import argparse
import asyncio
import signal
import time

import shtab

from importlib.metadata import version
from pathlib import Path

from pytr.utils import get_logger, check_version, export_transactions
from pytr.dl import DL
from pytr.account import login
from pytr.portfolio import Portfolio
from pytr.alarms import Alarms
from pytr.details import Details


def get_main_parser():
    def formatter(prog):
        return argparse.HelpFormatter(prog, max_help_position=25)

    parser = argparse.ArgumentParser(
        formatter_class=formatter,
        description='Use "%(prog)s command_name --help" to get detailed help to a specific command',
    )
    for grp in parser._action_groups:
        if grp.title == 'options':
            grp.title = 'Options'
        elif grp.title == 'positional arguments':
            grp.title = 'Commands'

    parser.add_argument(
        '-v',
        '--verbosity',
        help='Set verbosity level (default: info)',
        choices=['warning', 'info', 'debug'],
        default='info',
    )
    parser.add_argument('-V', '--version', help='Print version information and quit', action='store_true')
    parser_cmd = parser.add_subparsers(help='Desired action to perform', dest='command')

    # help
    parser_cmd.add_parser('help', help='Print this help message', description='Print help message', add_help=False)

    # Create parent subparser with common login arguments
    parser_login_args = argparse.ArgumentParser(add_help=False)
    parser_login_args.add_argument('--applogin', help='Use app login instead of  web login', action='store_true')
    parser_login_args.add_argument('-n', '--phone_no', help='TradeRepublic phone number (international format)')
    parser_login_args.add_argument('-p', '--pin', help='TradeRepublic pin')
    parser_login_args.add_argument('-s', '--save_credentials', choices=['y', 'n'], help='Save credentials')

    # login
    info = (
        'Check if credentials file exists. If not create it and ask for input. Try to login.'
        + ' Ask for device reset if needed'
    )
    parser_cmd.add_parser(
        'login',
        formatter_class=argparse.ArgumentDefaultsHelpFormatter,
        parents=[parser_login_args],
        help=info,
        description=info,
    )

    # dl_docs
    info = (
        'Download all pdf documents from the timeline and sort them into folders.'
        + ' Also export account transactions (account_transactions.csv)'
        + ' and JSON files with all events (events_with_documents.json and other_events.json'
    )
    parser_dl_docs = parser_cmd.add_parser(
        'dl_docs',
        formatter_class=argparse.ArgumentDefaultsHelpFormatter,
        parents=[parser_login_args],
        help=info,
        description=info,
    )

    parser_dl_docs.add_argument('output', help='Output directory', metavar='PATH', type=Path)
    parser_dl_docs.add_argument(
        '--format',
        help='available variables:\tiso_date, time, title, doc_num, subtitle, id',
        metavar='FORMAT_STRING',
        default='{iso_date}{time} {title}{doc_num}',
    )
    parser_dl_docs.add_argument(
        '--last_days', help='Number of last days to include (use 0 get all days)', metavar='DAYS', default=0, type=int
    )
    parser_dl_docs.add_argument(
        '--workers', help='Number of workers for parallel downloading', metavar='WORKERS', default=8, type=int
    )
    parser_dl_docs.add_argument('--universal', help='Platform independent file names', action='store_true')
    # portfolio
    info = 'Show current portfolio'
    parser_portfolio = parser_cmd.add_parser(
        'portfolio',
        formatter_class=argparse.ArgumentDefaultsHelpFormatter,
        parents=[parser_login_args],
        help=info,
        description=info,
    )
    parser_portfolio.add_argument(
        '-o', '--output', help='Output path of CSV file', metavar='OUTPUT', type=Path
    )
    # details
    info = 'Get details for an ISIN'
    parser_details = parser_cmd.add_parser(
        'details',
        formatter_class=argparse.ArgumentDefaultsHelpFormatter,
        parents=[parser_login_args],
        help=info,
        description=info,
    )
    parser_details.add_argument('isin', help='ISIN of intrument')
    # get_price_alarms
    info = 'Get overview of current price alarms'
    parser_cmd.add_parser(
        'get_price_alarms',
        formatter_class=argparse.ArgumentDefaultsHelpFormatter,
        parents=[parser_login_args],
        help=info,
        description=info,
    )
    # set_price_alarms
    info = 'Set price alarms based on diff from current price'
    parser_set_price_alarms = parser_cmd.add_parser(
        'set_price_alarms',
        formatter_class=argparse.ArgumentDefaultsHelpFormatter,
        parents=[parser_login_args],
        help=info,
        description=info,
    )
    parser_set_price_alarms.add_argument(
        '-%', '--percent', help='Percentage +/-', metavar='[-1000 ... 1000]', type=int, default=-10
    )
    # export_transactions
    info = 'Create a CSV with the deposits and removals ready for importing into Portfolio Performance'
    parser_export_transactions = parser_cmd.add_parser(
        'export_transactions',
        formatter_class=argparse.ArgumentDefaultsHelpFormatter,
        help=info,
        description=info,
    )
    parser_export_transactions.add_argument(
        'input', help='Input path to JSON (use other_events.json from dl_docs)', metavar='INPUT', type=Path
    )
    parser_export_transactions.add_argument('output', help='Output path of CSV file', metavar='OUTPUT', type=Path)
    parser_export_transactions.add_argument(
        '-l', '--lang', help='Two letter language code or "auto" for system language', default='auto'
    )

    info = 'Print shell tab completion'
    parser_completion = parser_cmd.add_parser(
        'completion', formatter_class=argparse.ArgumentDefaultsHelpFormatter, help=info, description=info
    )
    shtab.add_argument_to(parser_completion, "shell", parent=parser)
    return parser


def exit_gracefully(signum, frame):
    # restore the original signal handler as otherwise evil things will happen
    # in input when CTRL+C is pressed, and our signal handler is not re-entrant
    global original_sigint
    signal.signal(signal.SIGINT, original_sigint)

    try:
        if input('\nReally quit? (y/n)> ').lower().startswith('y'):
            exit(1)

    except KeyboardInterrupt:
        print('Ok ok, quitting')
        exit(1)

    # restore the exit gracefully handler here
    signal.signal(signal.SIGINT, exit_gracefully)


def main():
    # store the original SIGINT handler
    global original_sigint
    original_sigint = signal.getsignal(signal.SIGINT)
    signal.signal(signal.SIGINT, exit_gracefully)

    parser = get_main_parser()
    args = parser.parse_args()
    # print(vars(args))

    log = get_logger(__name__, args.verbosity)
    log.setLevel(args.verbosity.upper())
    log.debug('logging is set to debug')

    if args.command == 'login':
        login(phone_no=args.phone_no, pin=args.pin, web=not args.applogin, save_credentials=args.save_credentials)

    elif args.command == 'dl_docs':
        if args.last_days == 0:
            since_timestamp = 0
        else:
            since_timestamp = (time.time() - (24 * 3600 * args.last_days)) * 1000

        dl = DL(
            login(phone_no=args.phone_no, pin=args.pin, web=not args.applogin, save_credentials=args.save_credentials),
            args.output,
            args.format,
            since_timestamp=since_timestamp,
            max_workers=args.workers,
            universal_filepath=args.universal,
        )
        asyncio.get_event_loop().run_until_complete(dl.dl_loop())
    elif args.command == 'set_price_alarms':
        # TODO
        print('Not implemented yet')
    elif args.command == 'get_price_alarms':
        Alarms(login(phone_no=args.phone_no, pin=args.pin, web=not args.applogin, save_credentials=args.save_credentials)).get()
    elif args.command == 'details':
        Details(login(phone_no=args.phone_no, pin=args.pin, web=not args.applogin, save_credentials=args.save_credentials), args.isin).get()
    elif args.command == 'portfolio':
<<<<<<< HEAD
        Portfolio(login(phone_no=args.phone_no, pin=args.pin, web=not args.applogin, save_credentials=args.save_credentials)).get()
=======
        p = Portfolio(login(phone_no=args.phone_no, pin=args.pin, web=not args.applogin))
        p.get()
        if args.output is not None:
            p.portfolio_to_csv(args.output)
>>>>>>> 843ba364
    elif args.command == 'export_transactions':
        export_transactions(args.input, args.output, args.lang)
    elif args.version:
        installed_version = version('pytr')
        print(installed_version)
        check_version(installed_version)
    else:
        parser.print_help()


if __name__ == '__main__':
    main()<|MERGE_RESOLUTION|>--- conflicted
+++ resolved
@@ -218,14 +218,10 @@
     elif args.command == 'details':
         Details(login(phone_no=args.phone_no, pin=args.pin, web=not args.applogin, save_credentials=args.save_credentials), args.isin).get()
     elif args.command == 'portfolio':
-<<<<<<< HEAD
-        Portfolio(login(phone_no=args.phone_no, pin=args.pin, web=not args.applogin, save_credentials=args.save_credentials)).get()
-=======
-        p = Portfolio(login(phone_no=args.phone_no, pin=args.pin, web=not args.applogin))
+        p = Portfolio(login(phone_no=args.phone_no, pin=args.pin, web=not args.applogin, save_credentials=args.save_credentials))
         p.get()
         if args.output is not None:
             p.portfolio_to_csv(args.output)
->>>>>>> 843ba364
     elif args.command == 'export_transactions':
         export_transactions(args.input, args.output, args.lang)
     elif args.version:
