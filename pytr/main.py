#!/usr/bin/env python

import argparse
import asyncio
import signal
from datetime import datetime, timedelta
from importlib.metadata import version
from pathlib import Path

import shtab

from pytr.account import login
from pytr.alarms import Alarms
from pytr.details import Details
from pytr.accountdetails import Accountdetails
from pytr.dl import DL
from pytr.portfolio import Portfolio
from pytr.transactions import export_transactions
from pytr.utils import check_version, get_logger


def get_main_parser():
    def formatter(prog):
        return argparse.HelpFormatter(prog, max_help_position=25)

    parser = argparse.ArgumentParser(
        formatter_class=formatter,
        description='Use "%(prog)s command_name --help" to get detailed help to a specific command',
    )
    for grp in parser._action_groups:
        if grp.title == "options":
            grp.title = "Options"
        elif grp.title == "positional arguments":
            grp.title = "Commands"

    parser.add_argument(
        "-v",
        "--verbosity",
        help="Set verbosity level (default: info)",
        choices=["warning", "info", "debug"],
        default="info",
    )
    parser.add_argument(
        "-V",
        "--version",
        help="Print version information and quit",
        action="store_true",
    )
    parser_cmd = parser.add_subparsers(help="Desired action to perform", dest="command")

    # help
    parser_cmd.add_parser(
        "help",
        help="Print this help message",
        description="Print help message",
        add_help=False,
    )

    # Create parent subparser with common login arguments
    parser_login_args = argparse.ArgumentParser(add_help=False)
    parser_login_args.add_argument("--applogin", help="Use app login instead of  web login", action="store_true")
    parser_login_args.add_argument("-n", "--phone_no", help="TradeRepublic phone number (international format)")
    parser_login_args.add_argument("-p", "--pin", help="TradeRepublic pin")
    parser_login_args.add_argument(
        "--store_credentials",
        help="Store credentials (Phone number, pin, cookies) for next usage",
        action="store_true",
        default=False,
    )

    # sort
    parser_sort_export = argparse.ArgumentParser(add_help=False)
    parser_sort_export.add_argument(
        "-s",
        "--sort",
        help="Chronologically sort exported csv transactions",
        action="store_true",
    )

    # login
    info = (
        "Check if credentials file exists. If not create it and ask for input. Try to login."
        + " Ask for device reset if needed"
    )
    parser_cmd.add_parser(
        "login",
        formatter_class=argparse.ArgumentDefaultsHelpFormatter,
        parents=[parser_login_args],
        help=info,
        description=info,
    )

    # dl_docs
    info = (
        "Download all pdf documents from the timeline and sort them into folders."
        + " Also export account transactions (account_transactions.csv)"
        + " and JSON files with all events (events_with_documents.json and other_events.json"
    )
    parser_dl_docs = parser_cmd.add_parser(
        "dl_docs",
        formatter_class=argparse.ArgumentDefaultsHelpFormatter,
        parents=[parser_login_args, parser_sort_export],
        help=info,
        description=info,
    )

    parser_dl_docs.add_argument("output", help="Output directory", metavar="PATH", type=Path)
    parser_dl_docs.add_argument(
        "--format",
        help="available variables:\tiso_date, time, title, doc_num, subtitle, id",
        metavar="FORMAT_STRING",
        default="{iso_date}{time} {title}{doc_num}",
    )
    parser_dl_docs.add_argument(
        "--last_days",
        help="Number of last days to include (use 0 get all days)",
        metavar="DAYS",
        default=0,
        type=int,
    )
    parser_dl_docs.add_argument(
        "--workers",
        help="Number of workers for parallel downloading",
        metavar="WORKERS",
        default=8,
        type=int,
    )
    parser_dl_docs.add_argument("--universal", help="Platform independent file names", action="store_true")
    # portfolio
    info = "Show current portfolio"
    parser_portfolio = parser_cmd.add_parser(
        "portfolio",
        formatter_class=argparse.ArgumentDefaultsHelpFormatter,
        parents=[parser_login_args],
        help=info,
        description=info,
    )
    parser_portfolio.add_argument("-o", "--output", help="Output path of CSV file", metavar="OUTPUT", type=Path)
    # details
    info = "Get details for an ISIN"
    parser_details = parser_cmd.add_parser(
        "details",
        formatter_class=argparse.ArgumentDefaultsHelpFormatter,
        parents=[parser_login_args],
        help=info,
        description=info,
    )
    parser_details.add_argument("isin", help="ISIN of intrument")
    # get_price_alarms
    info = "Get overview of current price alarms"
    parser_cmd.add_parser(
        "get_price_alarms",
        formatter_class=argparse.ArgumentDefaultsHelpFormatter,
        parents=[parser_login_args],
        help=info,
        description=info,
    )
    # set_price_alarms
    info = "Set price alarms based on diff from current price"
    parser_set_price_alarms = parser_cmd.add_parser(
        "set_price_alarms",
        formatter_class=argparse.ArgumentDefaultsHelpFormatter,
        parents=[parser_login_args],
        help=info,
        description=info,
    )
    parser_set_price_alarms.add_argument(
        "-%",
        "--percent",
        help="Percentage +/-",
        metavar="[-1000 ... 1000]",
        type=int,
        default=-10,
    )
    # export_transactions
    info = "Create a CSV with the deposits and removals ready for importing into Portfolio Performance"
    parser_export_transactions = parser_cmd.add_parser(
        "export_transactions",
        formatter_class=argparse.ArgumentDefaultsHelpFormatter,
        parents=[parser_sort_export],
        help=info,
        description=info,
    )
    parser_export_transactions.add_argument(
        "input",
        help="Input path to JSON (use other_events.json from dl_docs)",
        metavar="INPUT",
        type=Path,
    )
    parser_export_transactions.add_argument("output", help="Output path of CSV file", metavar="OUTPUT", type=Path)
    parser_export_transactions.add_argument(
        "-l",
        "--lang",
        help='Two letter language code or "auto" for system language',
        default="auto",
    )
<<<<<<< HEAD
    # account details
    info = "Show account details"
    parser_accountdetails = parser_cmd.add_parser(
        "accountdetails",
        formatter_class=argparse.ArgumentDefaultsHelpFormatter,
        parents=[parser_login_args],
        help=info,
        description=info,
    )
    parser_accountdetails.add_argument(
        "-j", "--jsonoutput", help="Output path of JSON file", metavar="OUTPUT", type=Path
=======
    parser_export_transactions.add_argument(
        "--date-isoformat",
        help="Format the date column in ISO8601 including the time.",
        action="store_true",
>>>>>>> 27749e57
    )

    info = "Print shell tab completion"
    parser_completion = parser_cmd.add_parser(
        "completion",
        formatter_class=argparse.ArgumentDefaultsHelpFormatter,
        help=info,
        description=info,
    )
    shtab.add_argument_to(parser_completion, "shell", parent=parser)
    return parser


def exit_gracefully(signum, frame):
    # restore the original signal handler as otherwise evil things will happen
    # in input when CTRL+C is pressed, and our signal handler is not re-entrant
    global original_sigint
    signal.signal(signal.SIGINT, original_sigint)

    try:
        if input("\nReally quit? (y/n)> ").lower().startswith("y"):
            exit(1)

    except KeyboardInterrupt:
        print("Ok ok, quitting")
        exit(1)

    # restore the exit gracefully handler here
    signal.signal(signal.SIGINT, exit_gracefully)


def main():
    # store the original SIGINT handler
    global original_sigint
    original_sigint = signal.getsignal(signal.SIGINT)
    signal.signal(signal.SIGINT, exit_gracefully)

    parser = get_main_parser()
    args = parser.parse_args()
    # print(vars(args))

    log = get_logger(__name__, args.verbosity)
    log.setLevel(args.verbosity.upper())
    log.debug("logging is set to debug")

    if args.command == "login":
        login(
            phone_no=args.phone_no,
            pin=args.pin,
            web=not args.applogin,
            store_credentials=args.store_credentials,
        )

    elif args.command == "dl_docs":
        if args.last_days == 0:
            since_timestamp = 0
        else:
            since_timestamp = (datetime.now().astimezone() - timedelta(days=args.last_days)).timestamp()
        dl = DL(
            login(
                phone_no=args.phone_no,
                pin=args.pin,
                web=not args.applogin,
                store_credentials=args.store_credentials,
            ),
            args.output,
            args.format,
            since_timestamp=since_timestamp,
            max_workers=args.workers,
            universal_filepath=args.universal,
            sort_export=args.sort,
        )
        asyncio.get_event_loop().run_until_complete(dl.dl_loop())
    elif args.command == "set_price_alarms":
        # TODO
        print("Not implemented yet")
    elif args.command == "get_price_alarms":
        Alarms(
            login(
                phone_no=args.phone_no,
                pin=args.pin,
                web=not args.applogin,
                store_credentials=args.store_credentials,
            )
        ).get()
    elif args.command == "details":
        Details(
            login(
                phone_no=args.phone_no,
                pin=args.pin,
                web=not args.applogin,
                store_credentials=args.store_credentials,
            ),
            args.isin,
        ).get()
    elif args.command == "portfolio":
        p = Portfolio(
            login(
                phone_no=args.phone_no,
                pin=args.pin,
                web=not args.applogin,
                store_credentials=args.store_credentials,
            )
        )
        p.get()
        if args.output is not None:
            p.portfolio_to_csv(args.output)
    elif args.command == "export_transactions":
        export_transactions(args.input, args.output, args.lang, args.sort, args.date_isoformat)
    elif args.version:
        installed_version = version("pytr")
        print(installed_version)
        check_version(installed_version)
    elif args.command == "accountdetails":
        ad = Accountdetails(
            login(phone_no=args.phone_no, pin=args.pin, web=not args.applogin),
        )
        ad.get()
        if args.jsonoutput is not None:
            ad.data_to_file(args.jsonoutput)
    else:
        parser.print_help()


if __name__ == "__main__":
    main()<|MERGE_RESOLUTION|>--- conflicted
+++ resolved
@@ -194,26 +194,24 @@
         help='Two letter language code or "auto" for system language',
         default="auto",
     )
-<<<<<<< HEAD
-    # account details
-    info = "Show account details"
-    parser_accountdetails = parser_cmd.add_parser(
-        "accountdetails",
-        formatter_class=argparse.ArgumentDefaultsHelpFormatter,
-        parents=[parser_login_args],
-        help=info,
-        description=info,
-    )
-    parser_accountdetails.add_argument(
-        "-j", "--jsonoutput", help="Output path of JSON file", metavar="OUTPUT", type=Path
-=======
     parser_export_transactions.add_argument(
         "--date-isoformat",
         help="Format the date column in ISO8601 including the time.",
         action="store_true",
->>>>>>> 27749e57
-    )
-
+    )
+    # accountdetails
+    info = "Show account details"
+    parser_accountdetails = parser_cmd.add_parser(
+        "accountdetails",
+        formatter_class=argparse.ArgumentDefaultsHelpFormatter,
+        parents=[parser_login_args],
+        help=info,
+        description=info,
+    )
+    parser_accountdetails.add_argument(
+        "-j", "--jsonoutput", help="Output path of JSON file", metavar="OUTPUT", type=Pathmaster
+    )
+    # completion
     info = "Print shell tab completion"
     parser_completion = parser_cmd.add_parser(
         "completion",
