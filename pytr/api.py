# MIT License

# Copyright (c) 2020 nborrmann

# Permission is hereby granted, free of charge, to any person obtaining a copy
# of this software and associated documentation files (the "Software"), to deal
# in the Software without restriction, including without limitation the rights
# to use, copy, modify, merge, publish, distribute, sublicense, and/or sell
# copies of the Software, and to permit persons to whom the Software is
# furnished to do so, subject to the following conditions:

# The above copyright notice and this permission notice shall be included in all
# copies or substantial portions of the Software.

# THE SOFTWARE IS PROVIDED "AS IS", WITHOUT WARRANTY OF ANY KIND, EXPRESS OR
# IMPLIED, INCLUDING BUT NOT LIMITED TO THE WARRANTIES OF MERCHANTABILITY,
# FITNESS FOR A PARTICULAR PURPOSE AND NONINFRINGEMENT. IN NO EVENT SHALL THE
# AUTHORS OR COPYRIGHT HOLDERS BE LIABLE FOR ANY CLAIM, DAMAGES OR OTHER
# LIABILITY, WHETHER IN AN ACTION OF CONTRACT, TORT OR OTHERWISE, ARISING FROM,
# OUT OF OR IN CONNECTION WITH THE SOFTWARE OR THE USE OR OTHER DEALINGS IN THE
# SOFTWARE.

import asyncio
import base64
import hashlib
import json
import pathlib
import time
import urllib.parse
import uuid
import certifi
import ssl
import requests
import websockets

from ecdsa import NIST256p, SigningKey
from ecdsa.util import sigencode_der
from http.cookiejar import MozillaCookieJar

from pytr.utils import get_logger
from pytr.app_path import CREDENTIALS_FILE, COOKIES_FILE, KEY_FILE


<<<<<<< HEAD
=======
home = pathlib.Path.home()
BASE_DIR = home / ".pytr"
CREDENTIALS_FILE = BASE_DIR / "credentials"
KEY_FILE = BASE_DIR / "keyfile.pem"
COOKIES_FILE = BASE_DIR / "cookies.txt"
>>>>>>> 283df49c


class TradeRepublicApi:
    _default_headers = {"User-Agent": "TradeRepublic/Android 30/App Version 1.1.5534"}
    _default_headers_web = {
        "User-Agent": "Mozilla/5.0 (X11; Linux x86_64) AppleWebKit/537.36 (KHTML, like Gecko) Chrome/99.0.4844.74 Safari/537.36"
    }
    _host = "https://api.traderepublic.com"
    _weblogin = False

    _refresh_token = None
    _session_token = None
    _session_token_expires_at = None
    _process_id = None
    _web_session_token_expires_at = 0

    _ws = None
    _lock = asyncio.Lock()
    _subscription_id_counter = 1
    _previous_responses = {}
    subscriptions = {}

    _credentials_file = CREDENTIALS_FILE
    _cookies_file = COOKIES_FILE

    @property
    def session_token(self):
        if not self._refresh_token:
            self.login()
        elif self._refresh_token and time.time() > self._session_token_expires_at:
            self.refresh_access_token()
        return self._session_token

    @session_token.setter
    def session_token(self, val):
        self._session_token_expires_at = time.time() + 290
        self._session_token = val

    def __init__(
        self,
        phone_no=None,
        pin=None,
        keyfile=None,
        locale="de",
        save_cookies=False,
        credentials_file=None,
        cookies_file=None,
    ):
        self.log = get_logger(__name__)
        self._locale = locale
        self._save_cookies = save_cookies

        self._credentials_file = (
            pathlib.Path(credentials_file) if credentials_file else CREDENTIALS_FILE
        )
        self._cookies_file = (
            pathlib.Path(cookies_file) if cookies_file else COOKIES_FILE
        )

        if not (phone_no and pin):
            try:
                with open(self._credentials_file, "r") as f:
                    lines = f.readlines()
                self.phone_no = lines[0].strip()
                self.pin = lines[1].strip()
            except FileNotFoundError:
                raise ValueError(
                    f"phone_no and pin must be specified explicitly or via {self._credentials_file}"
                )
        else:
            self.phone_no = phone_no
            self.pin = pin

        self.keyfile = keyfile if keyfile else KEY_FILE
        try:
            with open(self.keyfile, "rb") as f:
                self.sk = SigningKey.from_pem(f.read(), hashfunc=hashlib.sha512)
        except FileNotFoundError:
            pass

        self._websession = requests.Session()
        self._websession.headers = self._default_headers_web
        if self._save_cookies:
            self._websession.cookies = MozillaCookieJar(self._cookies_file)

    def initiate_device_reset(self):
        self.sk = SigningKey.generate(curve=NIST256p, hashfunc=hashlib.sha512)

        r = requests.post(
            f"{self._host}/api/v1/auth/account/reset/device",
            json={"phoneNumber": self.phone_no, "pin": self.pin},
            headers=self._default_headers,
        )

        self._process_id = r.json()["processId"]

    def complete_device_reset(self, token):
        if not self._process_id and not self.sk:
            raise ValueError("Initiate Device Reset first.")

        pubkey_bytes = self.sk.get_verifying_key().to_string("uncompressed")
        pubkey_string = base64.b64encode(pubkey_bytes).decode("ascii")

        r = requests.post(
            f"{self._host}/api/v1/auth/account/reset/device/{self._process_id}/key",
            json={"code": token, "deviceKey": pubkey_string},
            headers=self._default_headers,
        )
        if r.status_code == 200:
            with open(self.keyfile, "wb") as f:
                f.write(self.sk.to_pem())

    def login(self):
        self.log.info("Logging in")
        r = self._sign_request(
            "/api/v1/auth/login",
            payload={"phoneNumber": self.phone_no, "pin": self.pin},
        )
        self._refresh_token = r.json()["refreshToken"]
        self.session_token = r.json()["sessionToken"]

    def refresh_access_token(self):
        self.log.info("Refreshing access token")
        r = self._sign_request("/api/v1/auth/session", method="GET")
        self.session_token = r.json()["sessionToken"]
        self.save_websession()

    def _sign_request(self, url_path, payload=None, method="POST"):
        ts = int(time.time() * 1000)
        payload_string = json.dumps(payload) if payload else ""
        signature_payload = f"{ts}.{payload_string}"
        signature = self.sk.sign(
            bytes(signature_payload, "utf-8"),
            hashfunc=hashlib.sha512,
            sigencode=sigencode_der,
        )
        signature_string = base64.b64encode(signature).decode("ascii")

        headers = self._default_headers.copy()
        headers["X-Zeta-Timestamp"] = str(ts)
        headers["X-Zeta-Signature"] = signature_string
        headers["Content-Type"] = "application/json"

        if url_path == "/api/v1/auth/login":
            pass
        elif url_path == "/api/v1/auth/session":
            headers["Authorization"] = f"Bearer {self._refresh_token}"
        elif self.session_token:
            headers["Authorization"] = f"Bearer {self.session_token}"

        return requests.request(
            method=method,
            url=f"{self._host}{url_path}",
            data=payload_string,
            headers=headers,
        )

    def inititate_weblogin(self):
        r = self._websession.post(
            f"{self._host}/api/v1/auth/web/login",
            json={"phoneNumber": self.phone_no, "pin": self.pin},
        )
        j = r.json()
        try:
            self._process_id = j["processId"]
        except KeyError:
            err = j.get("errors")
            if err:
                raise ValueError(str(err))
            else:
                raise ValueError("processId not in reponse")
        return int(j["countdownInSeconds"]) + 1

    def resend_weblogin(self):
        r = self._websession.post(
            f"{self._host}/api/v1/auth/web/login/{self._process_id}/resend",
            headers=self._default_headers,
        )
        r.raise_for_status()

    def complete_weblogin(self, verify_code):
        if not self._process_id and not self._websession:
            raise ValueError("Initiate web login first.")

        r = self._websession.post(
            f"{self._host}/api/v1/auth/web/login/{self._process_id}/{verify_code}"
        )
        r.raise_for_status()
        self.save_websession()
        self._weblogin = True

    def save_websession(self):
        # Saves session cookies too (expirydate=0).
        if self._save_cookies:
            self._websession.cookies.save(ignore_discard=True, ignore_expires=True)

    def resume_websession(self):
        """
        Use saved cookie file to resume web session
        return success
        """
        if self._save_cookies is False:
            return False

        # Only attempt to load if the cookie file exists.
        if self._cookies_file.exists():
            # Loads session cookies too (expirydate=0).
            self._websession.cookies.load(ignore_discard=True, ignore_expires=True)
            self._weblogin = True
            try:
                self.settings()
            except requests.exceptions.HTTPError:
                return False
                self._weblogin = False
            else:
                return True
        return False

    def _web_request(self, url_path, payload=None, method="GET"):
        if self._web_session_token_expires_at < time.time():
            r = self._websession.get(f"{self._host}/api/v1/auth/web/session")
            r.raise_for_status()
            self._web_session_token_expires_at = time.time() + 290
        return self._websession.request(
            method=method, url=f"{self._host}{url_path}", data=payload
        )

    async def _get_ws(self):
        if self._ws and self._ws.open:
            return self._ws

        self.log.info("Connecting to websocket ...")
        ssl_context = ssl.create_default_context(cafile=certifi.where())
        extra_headers = None
        connection_message = {"locale": self._locale}
        connect_id = 21

        if self._weblogin:
            # authenticate with cookies, set different connection message and connect ID
            cookie_str = ""
            for cookie in self._websession.cookies:
                if cookie.domain.endswith("traderepublic.com"):
                    cookie_str += f"{cookie.name}={cookie.value}; "
            extra_headers = {"Cookie": cookie_str.rstrip("; ")}

            connection_message = {
                "locale": self._locale,
                "platformId": "webtrading",
                "platformVersion": "chrome - 94.0.4606",
                "clientId": "app.traderepublic.com",
                "clientVersion": "5582",
            }
            connect_id = 31

        self._ws = await websockets.connect(
            "wss://api.traderepublic.com", ssl=ssl_context, extra_headers=extra_headers
        )
        await self._ws.send(f"connect {connect_id} {json.dumps(connection_message)}")
        response = await self._ws.recv()

        if not response == "connected":
            raise ValueError(f"Connection Error: {response}")

        self.log.info("Connected to websocket ...")

        return self._ws

    async def _next_subscription_id(self):
        async with self._lock:
            subscription_id = self._subscription_id_counter
            self._subscription_id_counter += 1
            return str(subscription_id)

    async def subscribe(self, payload):
        subscription_id = await self._next_subscription_id()
        ws = await self._get_ws()
        self.log.debug(f"Subscribing: 'sub {subscription_id} {json.dumps(payload)}'")
        self.subscriptions[subscription_id] = payload

        payload_with_token = payload.copy()
        if not self._weblogin:
            payload_with_token["token"] = self.session_token

        await ws.send(f"sub {subscription_id} {json.dumps(payload_with_token)}")
        return subscription_id

    async def unsubscribe(self, subscription_id):
        ws = await self._get_ws()

        self.log.debug(f"Unsubscribing: {subscription_id}")
        await ws.send(f"unsub {subscription_id}")

        self.subscriptions.pop(subscription_id, None)
        self._previous_responses.pop(subscription_id, None)

    async def recv(self):
        ws = await self._get_ws()
        while True:
            response = await ws.recv()
            self.log.debug(f"Received message: {response!r}")

            subscription_id = response[: response.find(" ")]
            code = response[response.find(" ") + 1 : response.find(" ") + 2]
            payload_str = response[response.find(" ") + 2 :].lstrip()

            if subscription_id not in self.subscriptions:
                if code != "C":
                    self.log.debug(
                        f"No active subscription for id {subscription_id}, dropping message"
                    )
                continue
            subscription = self.subscriptions[subscription_id]

            if code == "A":
                self._previous_responses[subscription_id] = payload_str
                payload = json.loads(payload_str) if payload_str else {}
                return subscription_id, subscription, payload

            elif code == "D":
                response = self._calculate_delta(subscription_id, payload_str)
                self.log.debug(f"Payload is {response}")

                self._previous_responses[subscription_id] = response
                return subscription_id, subscription, json.loads(response)

            if code == "C":
                self.subscriptions.pop(subscription_id, None)
                self._previous_responses.pop(subscription_id, None)
                continue

            elif code == "E":
                self.log.error(f"Received error message: {response!r}")

                await self.unsubscribe(subscription_id)

                payload = json.loads(payload_str) if payload_str else {}
                raise TradeRepublicError(subscription_id, subscription, payload)

    def _calculate_delta(self, subscription_id, delta_payload):
        previous_response = self._previous_responses[subscription_id]
        i, result = 0, []
        for diff in delta_payload.split("\t"):
            sign = diff[0]
            if sign == "+":
                result.append(urllib.parse.unquote_plus(diff).strip())
            elif sign == "-" or sign == "=":
                if sign == "=":
                    result.append(previous_response[i : i + int(diff[1:])])
                i += int(diff[1:])
        return "".join(result)

    async def _recv_subscription(self, subscription_id):
        while True:
            response_subscription_id, _, response = await self.recv()
            if response_subscription_id == subscription_id:
                return response

    async def _receive_one(self, fut, timeout):
        subscription_id = await fut

        try:
            return await asyncio.wait_for(
                self._recv_subscription(subscription_id), timeout
            )
        finally:
            await self.unsubscribe(subscription_id)

    def run_blocking(self, fut, timeout=5.0):
        return asyncio.get_event_loop().run_until_complete(
            self._receive_one(fut, timeout=timeout)
        )

    async def portfolio(self):
        return await self.subscribe({"type": "portfolio"})

    async def portfolio_status(self):
        return await self.subscribe({"type": "portfolioStatus"})

    async def compact_portfolio(self):
        return await self.subscribe({"type": "compactPortfolio"})

    async def watchlist(self):
        return await self.subscribe({"type": "watchlist"})

    async def cash(self):
        return await self.subscribe({"type": "cash"})

    async def available_cash_for_payout(self):
        return await self.subscribe({"type": "availableCashForPayout"})

    async def portfolio_status(self):
        return await self.subscribe({"type": "portfolioStatus"})

    async def portfolio_history(self, timeframe):
        return await self.subscribe(
            {"type": "portfolioAggregateHistory", "range": timeframe}
        )

    async def instrument_details(self, isin):
        return await self.subscribe({"type": "instrument", "id": isin})

    async def instrument_suitability(self, isin):
        return await self.subscribe(
            {"type": "instrumentSuitability", "instrumentId": isin}
        )

    async def stock_details(self, isin):
        return await self.subscribe({"type": "stockDetails", "id": isin})

    async def add_watchlist(self, isin):
        return await self.subscribe({"type": "addToWatchlist", "instrumentId": isin})

    async def remove_watchlist(self, isin):
        return await self.subscribe(
            {"type": "removeFromWatchlist", "instrumentId": isin}
        )

    async def ticker(self, isin, exchange="LSX"):
        return await self.subscribe({"type": "ticker", "id": f"{isin}.{exchange}"})

    async def performance(self, isin, exchange="LSX"):
        return await self.subscribe({"type": "performance", "id": f"{isin}.{exchange}"})

    async def performance_history(
        self, isin, timeframe, exchange="LSX", resolution=None
    ):
        parameters = {
            "type": "aggregateHistory",
            "id": f"{isin}.{exchange}",
            "range": timeframe,
        }
        if resolution:
            parameters["resolution"] = resolution
        return await self.subscribe(parameters)

    async def experience(self):
        return await self.subscribe({"type": "experience"})

    async def motd(self):
        return await self.subscribe({"type": "messageOfTheDay"})

    async def neon_cards(self):
        return await self.subscribe({"type": "neonCards"})

    async def timeline(self, after=None):
        return await self.subscribe({"type": "timeline", "after": after})

    async def timeline_detail(self, timeline_id):
        return await self.subscribe({"type": "timelineDetail", "id": timeline_id})

    async def timeline_detail_order(self, order_id):
        return await self.subscribe({"type": "timelineDetail", "orderId": order_id})

    async def timeline_detail_savings_plan(self, savings_plan_id):
        return await self.subscribe(
            {"type": "timelineDetail", "savingsPlanId": savings_plan_id}
        )

    async def timeline_transactions(self, after=None):
        return await self.subscribe({"type": "timelineTransactions", "after": after})

    async def timeline_activity_log(self, after=None):
        return await self.subscribe({"type": "timelineActivityLog", "after": after})

    async def timeline_detail_v2(self, timeline_id):
        return await self.subscribe({"type": "timelineDetailV2", "id": timeline_id})

    async def search_tags(self):
        return await self.subscribe({"type": "neonSearchTags"})

    async def search_suggested_tags(self, query):
        return await self.subscribe(
            {"type": "neonSearchSuggestedTags", "data": {"q": query}}
        )

    async def search(
        self,
        query,
        asset_type="stock",
        page=1,
        page_size=20,
        aggregate=False,
        only_savable=False,
        filter_index=None,
        filter_country=None,
        filter_sector=None,
        filter_region=None,
    ):
        search_parameters = {
            "q": query,
            "filter": [{"key": "type", "value": asset_type}],
            "page": page,
            "pageSize": page_size,
        }
        if only_savable:
            search_parameters["filter"].append({"key": "attribute", "value": "savable"})
        if filter_index:
            search_parameters["filter"].append({"key": "index", "value": filter_index})
        if filter_country:
            search_parameters["filter"].append(
                {"key": "country", "value": filter_country}
            )
        if filter_region:
            search_parameters["filter"].append(
                {"key": "region", "value": filter_region}
            )
        if filter_sector:
            search_parameters["filter"].append(
                {"key": "sector", "value": filter_sector}
            )

        search_type = "neonSearch" if not aggregate else "neonSearchAggregations"
        return await self.subscribe({"type": search_type, "data": search_parameters})

    async def search_derivative(self, underlying_isin, product_type):
        return await self.subscribe(
            {
                "type": "derivatives",
                "underlying": underlying_isin,
                "productCategory": product_type,
            }
        )

    async def order_overview(self):
        return await self.subscribe({"type": "orders"})

    async def price_for_order(self, isin, exchange, order_type):
        return await self.subscribe(
            {
                "type": "priceForOrder",
                "parameters": {
                    "exchangeId": exchange,
                    "instrumentId": isin,
                    "type": order_type,
                },
            }
        )

    async def cash_available_for_order(self):
        return await self.subscribe({"type": "availableCash"})

    async def size_available_for_order(self, isin, exchange):
        return await self.subscribe(
            {
                "type": "availableSize",
                "parameters": {"exchangeId": exchange, "instrumentId": isin},
            }
        )

    async def limit_order(
        self,
        isin,
        exchange,
        order_type,
        size,
        limit,
        expiry,
        expiry_date=None,
        warnings_shown=None,
    ):
        parameters = {
            "type": "simpleCreateOrder",
            "clientProcessId": str(uuid.uuid4()),
            "warningsShown": warnings_shown if warnings_shown else [],
            "parameters": {
                "instrumentId": isin,
                "exchangeId": exchange,
                "expiry": {"type": expiry},
                "limit": limit,
                "mode": "limit",
                "size": size,
                "type": order_type,
            },
        }
        if expiry == "gtd" and expiry_date:
            parameters["parameters"]["expiry"]["value"] = expiry_date

        return await self.subscribe(parameters)

    async def market_order(
        self,
        isin,
        exchange,
        order_type,
        size,
        expiry,
        sell_fractions,
        expiry_date=None,
        warnings_shown=None,
    ):
        parameters = {
            "type": "simpleCreateOrder",
            "clientProcessId": str(uuid.uuid4()),
            "warningsShown": warnings_shown if warnings_shown else [],
            "parameters": {
                "instrumentId": isin,
                "exchangeId": exchange,
                "expiry": {"type": expiry},
                "mode": "market",
                "sellFractions": sell_fractions,
                "size": size,
                "type": order_type,
            },
        }
        if expiry == "gtd" and expiry_date:
            parameters["parameters"]["expiry"]["value"] = expiry_date

        return await self.subscribe(parameters)

    async def stop_market_order(
        self,
        isin,
        exchange,
        order_type,
        size,
        stop,
        expiry,
        expiry_date=None,
        warnings_shown=None,
    ):
        parameters = {
            "type": "simpleCreateOrder",
            "clientProcessId": str(uuid.uuid4()),
            "warningsShown": warnings_shown if warnings_shown else [],
            "parameters": {
                "instrumentId": isin,
                "exchangeId": exchange,
                "expiry": {"type": expiry},
                "mode": "stopMarket",
                "size": size,
                "stop": stop,
                "type": order_type,
            },
        }
        if expiry == "gtd" and expiry_date:
            parameters["parameters"]["expiry"]["value"] = expiry_date

        return await self.subscribe(parameters)

    async def cancel_order(self, order_id):
        return await self.subscribe({"type": "cancelOrder", "orderId": order_id})

    async def savings_plan_overview(self):
        return await self.subscribe({"type": "savingsPlans"})

    async def savings_plan_parameters(self, isin):
        return await self.subscribe({"type": "cancelSavingsPlan", "instrumentId": isin})

    async def create_savings_plan(
        self,
        isin,
        amount,
        interval,
        start_date,
        start_date_type,
        start_date_value,
        warnings_shown=None,
    ):
        parameters = {
            "type": "createSavingsPlan",
            "warningsShown": warnings_shown if warnings_shown else [],
            "parameters": {
                "amount": amount,
                "instrumentId": isin,
                "interval": interval,
                "startDate": {
                    "nextExecutionDate": start_date,
                    "type": start_date_type,
                    "value": start_date_value,
                },
            },
        }
        return await self.subscribe(parameters)

    async def change_savings_plan(
        self,
        savings_plan_id,
        isin,
        amount,
        interval,
        start_date,
        start_date_type,
        start_date_value,
        warnings_shown=None,
    ):
        parameters = {
            "id": savings_plan_id,
            "type": "createSavingsPlan",
            "warningsShown": warnings_shown if warnings_shown else [],
            "parameters": {
                "amount": amount,
                "instrumentId": isin,
                "interval": interval,
                "startDate": {
                    "nextExecutionDate": start_date,
                    "type": start_date_type,
                    "value": start_date_value,
                },
            },
        }
        return await self.subscribe(parameters)

    async def cancel_savings_plan(self, savings_plan_id):
        return await self.subscribe(
            {"type": "cancelSavingsPlan", "id": savings_plan_id}
        )

    async def price_alarm_overview(self):
        return await self.subscribe({"type": "priceAlarms"})

    async def create_price_alarm(self, isin, price):
        return await self.subscribe(
            {"type": "createPriceAlarm", "instrumentId": isin, "targetPrice": price}
        )

    async def cancel_price_alarm(self, price_alarm_id):
        return await self.subscribe({"type": "cancelPriceAlarm", "id": price_alarm_id})

    async def news(self, isin):
        return await self.subscribe({"type": "neonNews", "isin": isin})

    async def news_subscriptions(self):
        return await self.subscribe({"type": "newsSubscriptions"})

    async def subscribe_news(self, isin):
        return await self.subscribe({"type": "subscribeNews", "instrumentId": isin})

    async def unsubscribe_news(self, isin):
        return await self.subscribe({"type": "unsubscribeNews", "instrumentId": isin})

    def payout(self, amount):
        return self._sign_request("/api/v1/payout", {"amount": amount}).json()

    def confirm_payout(self, process_id, code):
        r = self._sign_request(f"/api/v1/payout/{process_id}/code", {"code": code})
        if r.status_code != 200:
            raise ValueError(f"Payout failed with response {r.text!r}")

    def settings(self):
        if self._weblogin:
            r = self._web_request("/api/v2/auth/account")
        else:
            r = self._sign_request("/api/v1/auth/account", method="GET")
        r.raise_for_status()
        return r.json()

    def order_cost(self, isin, exchange, order_mode, order_type, size, sell_fractions):
        url = (
            f"/api/v1/user/costtransparency?instrumentId={isin}&exchangeId={exchange}"
            f"&mode={order_mode}&type={order_type}&size={size}&sellFractions={sell_fractions}"
        )
        return self._sign_request(url, method="GET").text

    def savings_plan_cost(self, isin, amount, interval):
        url = f"/api/v1/user/savingsplancosttransparency?instrumentId={isin}&amount={amount}&interval={interval}"
        return self._sign_request(url, method="GET").text

    def __getattr__(self, name):
        if name[:9] == "blocking_":
            attr = object.__getattribute__(self, name[9:])
            if hasattr(attr, "__call__"):
                return lambda *args, **kwargs: self.run_blocking(
                    timeout=kwargs.pop("timeout", 5), fut=attr(*args, **kwargs)
                )
        return object.__getattribute__(self, name)


class TradeRepublicError(ValueError):
    def __init__(self, subscription_id, subscription, error_message):
        self.subscription_id = subscription_id
        self.subscription = subscription
        self.error = error_message<|MERGE_RESOLUTION|>--- conflicted
+++ resolved
@@ -39,16 +39,6 @@
 
 from pytr.utils import get_logger
 from pytr.app_path import CREDENTIALS_FILE, COOKIES_FILE, KEY_FILE
-
-
-<<<<<<< HEAD
-=======
-home = pathlib.Path.home()
-BASE_DIR = home / ".pytr"
-CREDENTIALS_FILE = BASE_DIR / "credentials"
-KEY_FILE = BASE_DIR / "keyfile.pem"
-COOKIES_FILE = BASE_DIR / "cookies.txt"
->>>>>>> 283df49c
 
 
 class TradeRepublicApi:
