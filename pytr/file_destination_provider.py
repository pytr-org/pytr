--- conflicted
+++ resolved
@@ -106,43 +106,18 @@
         document_title (str): The document title
         variables (dict): The variables->value dict to be used in the file path and file name format.
         '''
-<<<<<<< HEAD
+        
         doc = Pattern(event_type, event_title, event_subtitle, section_title, document_title)
 
         matching_configs = self._destination_configs.copy()
         # create a dictionary that maps the field names to their values in the pattern instance
         pattern_dict = {field.name: getattr(doc, field.name) for field in fields(Pattern)}
-        # variables = doc.get_variables()
 
         # iterate over the dictionary to filter the matching_configs list and update the variables dictionary
         for field_name, search_pattern in pattern_dict.items():
             if search_pattern is not None:
                 matching_configs = list(filter(lambda config: self.__is_matching_config(config, field_name, search_pattern), matching_configs))
-                variables[field_name] = search_pattern
-=======
-        
-        parameters_to_match = {}
-        
-        if event_type is not None:
-            parameters_to_match["event_type"] = event_type
-            variables["event_type"] = event_type.translate(INVALID_CHARS_TRANSLATION_TABLE).strip()
-
-        if event_title is not None:
-            parameters_to_match["event_title"] = event_title
-            variables["event_title"] = event_title.translate(INVALID_CHARS_TRANSLATION_TABLE).strip()
-
-        if event_subtitle is not None:
-            parameters_to_match["event_subtitle"] = event_subtitle
-            variables["event_subtitle"] = event_subtitle.translate(INVALID_CHARS_TRANSLATION_TABLE).strip()
-
-        if section_title is not None:
-            parameters_to_match["section_title"] = section_title
-            variables["section_title"] = section_title.translate(INVALID_CHARS_TRANSLATION_TABLE).strip()
-
-        if document_title is not None:
-            parameters_to_match["document_title"] = document_title
-            variables["document_title"] = document_title.translate(INVALID_CHARS_TRANSLATION_TABLE).strip()
->>>>>>> 59c386c2
+                variables[field_name] = search_pattern.translate(INVALID_CHARS_TRANSLATION_TABLE).strip()
 
         matching_configs = list(filter(lambda config: self.__is_matching_config(
                         config, parameters_to_match), self._destination_configs))
@@ -158,7 +133,6 @@
 
         return self.__create_file_path(matching_configs[0], variables)
 
-<<<<<<< HEAD
     @staticmethod
     def __is_matching_config(config: DestinationConfig, field_name: str, search_pattern: str) -> bool:
         pattern = config.pattern
@@ -166,26 +140,6 @@
             getattr(pattern, field_name, None) is None
             or re.match(getattr(pattern, field_name, None), search_pattern)
         )
-=======
-    def __is_matching_config(self, config: DestinationConfig, parameters_to_match: dict[str, str]):
-        # See: https://github.com/pytr-org/pytr/issues/98#issuecomment-2254675770
-        # We need to perform a full match on all parameters for each pattern to avoid partial wrong matches
-        for pattern in config.pattern:
-            is_full_match = True
-            # Check if all the parameters match
-            for key, value in parameters_to_match.items():
-                attribute = getattr(pattern, key)
-                if attribute is None or re.fullmatch(attribute, value):
-                    continue #still matching
-                else:
-                    is_full_match = False
-                    break
-                
-            if is_full_match:
-                return True
-        
-        return False
->>>>>>> 59c386c2
 
     def __create_file_path(self, config: DestinationConfig, variables: dict):
         formate_variables = DefaultFormateValue(variables)
