--- conflicted
+++ resolved
@@ -215,16 +215,6 @@
             return
 
         self.received_detail += 1
-<<<<<<< HEAD
-
-        if response["id"] not in self.timeline_events:
-            self.log.warning("Event ID %s not found in timeline events", response["id"])
-            self.log.warning("Response: %s", response)
-            return
-        
-        event = self.timeline_events[response["id"]]
-=======
->>>>>>> fa4b88d3
         event["details"] = response
 
         self.log.info(
