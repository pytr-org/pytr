from datetime import datetime
import re


tr_eventType_to_pp_type = {
    "CREDIT": "DIVIDENDS",
    "ssp_corporate_action_invoice_cash": "DIVIDENDS",
    "TRADE_INVOICE": "TRADE_INVOICE",
    "SAVINGS_PLAN_EXECUTED": "TRADE_INVOICE",
    "SAVINGS_PLAN_INVOICE_CREATED": "TRADE_INVOICE",
    "ORDER_EXECUTED": "TRADE_INVOICE",
    "PAYMENT_INBOUND": "DEPOSIT",
    "PAYMENT_INBOUND_SEPA_DIRECT_DEBIT": "DEPOSIT",
<<<<<<< HEAD
    "INCOMING_TRANSFER": "DEPOSIT",
=======
    "PAYMENT_INBOUND_GOOGLE_PAY": "DEPOSIT",
>>>>>>> 4aa7cbde
    "PAYMENT_OUTBOUND": "REMOVAL",
    "INTEREST_PAYOUT_CREATED": "INTEREST",
    "card_successful_transaction": "REMOVAL",
    "card_successful_atm_withdrawal": "REMOVAL",
    "card_order_billed": "REMOVAL",
    "card_refund": "DEPOSIT",
}


class Event:
    def __init__(self, event_json):
        self.event = event_json
        self.shares = ""
        self.isin = ""

        self.pp_type = tr_eventType_to_pp_type.get(self.event["eventType"], "")
        self.body = self.event.get("body", "")
        self.process_event()

    @property
    def date(self):
        dateTime = datetime.fromisoformat(self.event["timestamp"][:19])
        return dateTime.strftime("%Y-%m-%d")

    @property
    def is_pp_relevant(self):
        return self.pp_type != ""

    @property
    def amount(self):
        return str(self.event["amount"]["value"])

    @property
    def note(self):
        if self.event["eventType"].find("card_") == 0:
            return self.event["eventType"]
        else:
            return ""

    @property
    def title(self):
        return self.event["title"]

    def determine_pp_type(self):
        if self.pp_type == "TRADE_INVOICE":
            if self.event["amount"]["value"] < 0:
                self.pp_type = "BUY"
            else:
                self.pp_type = "SELL"

    def determine_shares(self):
        if self.pp_type == "TRADE_INVOICE":
            sections = self.event.get("details", {}).get("sections", [{}])
            for section in sections:
                if section.get("title") == "Transaktion":
                    amount = section.get("data", [{}])[0]["detail"]["text"]
                    amount = re.sub("[^\,\d-]", "", amount)
                    self.shares = amount.replace(",", ".")

    def determine_isin(self):
        if self.pp_type in ("DIVIDENDS", "TRADE_INVOICE"):
            sections = self.event.get("details", {}).get("sections", [{}])
            self.isin = self.event.get("icon", "")
            self.isin = self.isin[self.isin.find("/") + 1 :]
            self.isin = self.isin[: self.isin.find("/")]
            isin2 = self.isin
            for section in sections:
                action = section.get("action", None)
                if action and action.get("type", {}) == "instrumentDetail":
                    isin2 = section.get("action", {}).get("payload")
                    break
            if self.isin != isin2:
                self.isin = isin2

    def process_event(self):
        self.determine_shares()
        self.determine_isin()
        self.determine_pp_type()<|MERGE_RESOLUTION|>--- conflicted
+++ resolved
@@ -11,11 +11,8 @@
     "ORDER_EXECUTED": "TRADE_INVOICE",
     "PAYMENT_INBOUND": "DEPOSIT",
     "PAYMENT_INBOUND_SEPA_DIRECT_DEBIT": "DEPOSIT",
-<<<<<<< HEAD
     "INCOMING_TRANSFER": "DEPOSIT",
-=======
     "PAYMENT_INBOUND_GOOGLE_PAY": "DEPOSIT",
->>>>>>> 4aa7cbde
     "PAYMENT_OUTBOUND": "REMOVAL",
     "INTEREST_PAYOUT_CREATED": "INTEREST",
     "card_successful_transaction": "REMOVAL",
