--- conflicted
+++ resolved
@@ -187,16 +187,8 @@
                 shares_dicts = list(filter(lambda x: x["title"] in ["Aktien", "Anteile"], data))
                 fees_dicts = list(filter(lambda x: x["title"] == "Gebühr", data))
                 titles = ["shares"] * len(shares_dicts) + ["fees"] * len(fees_dicts)
-<<<<<<< HEAD
-                for key, elem_dict in zip(
-                    titles, shares_dicts + fees_dicts
-                ):
+                for key, elem_dict in zip(titles, shares_dicts + fees_dicts):
                     return_vals[key] = cls._parse_float_from_detail(elem_dict)
-=======
-                locales = ["en" if e["title"] == "Aktien" else "de" for e in shares_dicts + fees_dicts]
-                for key, elem_dict, locale in zip(titles, shares_dicts + fees_dicts, locales):
-                    return_vals[key] = cls._parse_float_from_detail(elem_dict, locale)
->>>>>>> 969361ec
         return return_vals.get("shares"), return_vals.get("fees")
 
     @classmethod
@@ -239,11 +231,7 @@
             return event_dict["eventType"]
 
     @staticmethod
-<<<<<<< HEAD
     def _parse_float_from_detail(elem_dict: Dict[str, Any]) -> Optional[float]:
-=======
-    def _parse_float_from_detail(elem_dict: Dict[str, Any], locale: str) -> Optional[float]:
->>>>>>> 969361ec
         """Parses a "detail" dictionary potentially containing a float in a certain locale format
 
         Args:
@@ -262,17 +250,10 @@
             locales = ("de", "en")
 
         try:
-<<<<<<< HEAD
             parsed_val = float(parse_decimal(parsed_val, locales[0], strict=True))
         except NumberFormatError:
             try:
                 parsed_val = float(parse_decimal(parsed_val, locales[1], strict=True))
             except NumberFormatError:
                 return None
-
-=======
-            parsed_val = float(parse_decimal(parsed_val, locale))
-        except NumberFormatError:
-            return None
->>>>>>> 969361ec
         return None if parsed_val == 0.0 else parsed_val