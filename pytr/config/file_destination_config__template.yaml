--- conflicted
+++ resolved
@@ -19,45 +19,21 @@
 # stocks
   stock_order_settlement:
     pattern: [
-<<<<<<< HEAD
       { event_type: "ORDER_EXECUTED",       document_title: "Abrechnung" }, # mit limit verkauft
       { event_type: "TRADE_INVOICE",        document_title: "Abrechnung" }, # mit limit gekauft
       { event_type: "STOCK_PERK_REFUNDED",  event_subtitle: "Eingelöst",        document_title: "Abrechnung" }, # Aktiengeschenk
       { event_type: "SHAREBOOKING",         event_subtitle: "Verkauf",          document_title: "Abrechnung \\d" }, # Kapitalmassnahme
-=======
-      { event_type: "ORDER_EXECUTED",       event_subtitle: "Kauforder",        section_title: "Dokumente", document_title: "Abrechnung(.\\d)?" }, # mit limit gekauft
-      { event_type: "ORDER_EXECUTED",       event_subtitle: "Limit-Buy-Order",  section_title: "Dokumente", document_title: "Abrechnung" }, # mit limit gekauft
-      { event_type: "ORDER_EXECUTED",       event_subtitle: "Stop-Sell-Order",  section_title: "Dokumente", document_title: "Abrechnung" }, # mit limit verkauft
-      { event_type: "TRADE_INVOICE",        event_subtitle: "Limit-Buy-Order",  section_title: "Dokumente", document_title: "Abrechnung" }, # mit limit gekauft
-      { event_type: "TRADE_INVOICE",        event_subtitle: "Verkaufsorder",    section_title: "Dokumente", document_title: "Abrechnung" },
-      { event_type: "ORDER_EXECUTED",       event_subtitle: "Verkaufsorder",    section_title: "Dokumente", document_title: "Abrechnung" }, # verkauft
-      { event_type: "STOCK_PERK_REFUNDED",  event_subtitle: "Eingelöst",        section_title: "Dokumente", document_title: "Abrechnung" }, # Aktiengeschenk
-      { event_type: "SHAREBOOKING",         event_subtitle: "Verkauf",          section_title: "Dokumente", document_title: "Abrechnung \\d" }, # Kapitalmassnahme
->>>>>>> 59c386c2
     ]
     path: "Stocks/Settlement/{iso_date_year}/"
 
 
   stock_order_cost_report:
     pattern: [
-<<<<<<< HEAD
       { event_type: "ORDER_CREATED",        event_subtitle: "Limit-Buy-Order erstellt", document_title: "Kosteninformation" }, # limit erstellt
       { event_type: "ORDER_EXECUTED",       document_title: "Kosteninformation" },
       { event_type: "TRADE_INVOICE",        document_title: "Kosteninformation" },
       { event_type: "STOCK_PERK_REFUNDED",  event_subtitle: "Eingelöst",                document_title: "Kosteninformation" }, # Aktiengeschenk
       { event_type: "EX_POST_COST_REPORT",  event_subtitle: , event_title: "Ex-Post Kosteninformation", document_title: "Ex-Post Kosteninformation \\d+" },
-=======
-      { event_type: "ORDER_CREATED",        event_subtitle: "Limit-Buy-Order erstellt", section_title: "Dokumente", document_title: "Kosteninformation" }, # limit erstellt
-      { event_type: "ORDER_EXECUTED",       event_subtitle: "Limit-Buy-Order",          section_title: "Dokumente", document_title: "Kosteninformation" },
-      { event_type: "ORDER_EXECUTED",       event_subtitle: "Stop-Sell-Order",          section_title: "Dokumente", document_title: "Kosteninformation" },
-      { event_type: "ORDER_EXECUTED",       event_subtitle: "Kauforder",                section_title: "Dokumente", document_title: "Kosteninformation(.\\d)?" }, # ohne limit gekauft
-      { event_type: "ORDER_EXECUTED",       event_subtitle: "Verkaufsorder",            section_title: "Dokumente", document_title: "Kosteninformation" }, # verkauft
-      { event_type: "TRADE_INVOICE",        event_subtitle: "Limit-Buy-Order",          section_title: "Dokumente", document_title: "Kosteninformation" },
-      { event_type: "TRADE_INVOICE",        event_subtitle: "Verkaufsorder",          section_title: "Dokumente", document_title: "Kosteninformation" },
-      { event_type: "STOCK_PERK_REFUNDED",  event_subtitle: "Eingelöst",                section_title: "Dokumente", document_title: "Kosteninformation" }, # Aktiengeschenk
-      { event_type: "STOCK_PERK_REFUNDED",  event_subtitle: "Eingelöst",                section_title: "Dokumente", document_title: "Kosteninformation \\d" }, # Aktiengeschenk
-      { event_type: "EX_POST_COST_REPORT",  event_title: "Ex-Post Kosteninformation",   section_title: "Dokumente", document_title: "Ex-Post Kosteninformation \\d+" },
->>>>>>> 59c386c2
     ]
     path: "Stocks/Cost report/{iso_date_year}/"
 
@@ -73,20 +49,12 @@
 
   stock_order_canceled:
     pattern: [
-<<<<<<< HEAD
       { event_type: "TRADE_CANCELED",         document_title: "Abrechnung \\d" },
       { event_type: "ORDER_CANCELED",         document_title: "Löschbestätigung" },
       { event_type: "SAVINGS_PLAN_CANCELED",         section_title: "Dokumente", document_title: "Stornierungsbestätigung" },
-        ]
-    path: "Wertpapiere/Order storno"
-=======
-      { event_type: "ORDER_CANCELED",         event_subtitle: "Limit-Buy-Order storniert",    section_title: "Dokumente", document_title: "Löschbestätigung" },
-      { event_type: "ORDER_CANCELED",         event_subtitle: "Stop-Sell-Order storniert",    section_title: "Dokumente", document_title: "Löschbestätigung" },
-      { event_type: "TRADE_CANCELED",         event_subtitle: "Verkauf-Abrechnung storniert", section_title: "Dokumente", document_title: "Abrechnung \\d" },
-      { event_type: "SAVINGS_PLAN_CANCELED",  event_subtitle: "Sparplan storniert",           section_title: "Dokumente", document_title: "Stornierungsbestätigung" },
     ]
     path: "Stocks/Order canceled/{iso_date_year}/"
->>>>>>> 59c386c2
+
 
 
 # Kapitalmaßnahmen
@@ -169,19 +137,9 @@
 # Dividends
   dividends_received:
     pattern: [
-<<<<<<< HEAD
       { event_type: "CREDIT",                             event_subtitle: "Dividende",    document_title: "Abrechnung" },
       { event_type: "CREDIT",                             event_subtitle: "Ausschüttung", document_title: "Abrechnung" },
       { event_type: "ssp_corporate_action_invoice_cash"},
-=======
-      { event_type: "CREDIT",                             event_subtitle: "Dividende",                   section_title: "Dokumente", document_title: "Abrechnung" },
-      { event_type: "CREDIT",                             event_subtitle: "Ausschüttung",                section_title: "Dokumente", document_title: "Abrechnung" },
-      { event_type: "CREDIT_CANCELED",                    event_subtitle: "Dividende",                   section_title: "Dokumente", document_title: "Abrechnung \\d" },
-      { event_type: "ssp_corporate_action_invoice_cash",  event_subtitle: "Bardividende",                section_title: "Dokumente", document_title: "Dokumente" },
-      { event_type: "ssp_corporate_action_invoice_cash",  event_subtitle: "Dividende Wahlweise",         section_title: "Dokumente", document_title: "Dokumente" },
-      { event_type: "ssp_corporate_action_invoice_cash",  event_subtitle: "Bardividende korrigiert",     section_title: "Dokumente", document_title: "Dokumente" },
-      { event_type: "ssp_corporate_action_invoice_cash",  event_subtitle: "Reinvestition der Dividende", section_title: "Dokumente", document_title: "Dokumente" },
->>>>>>> 59c386c2
     ]
     path: "Dividends/{iso_date_year}/"
 
@@ -274,16 +232,10 @@
 # annual tax report for account
   account_tax_report:
     pattern: [
-<<<<<<< HEAD
       { event_type: "TAX_REFUND"},
       { event_type: "TAX_ENGINE_ANNUAL_REPORT"},
       { event_type: "YEAR_END_TAX_REPORT", document_title: "Steuerreport \\d+" },
       { event_type: "ssp_tax_correction_invoice", event_title: "Steuerkorrektur",document_title: "Steuerabrechnung" },
-=======
-      { event_type: "TAX_REFUND",          event_subtitle: "Steuerbuchung",   event_title: "Steuerabrechnung",        section_title: "Dokumente", document_title: "Steuerabrechnung" },
-      { event_type: "TAX_CORRECTION",      event_subtitle: "Steuerbuchung",   event_title: "Steuerabrechnung",        section_title: "Dokumente", document_title: "Abrechnung" },
-      { event_type: "YEAR_END_TAX_REPORT", event_subtitle: "Jahr \\d+", event_title: "Jährlicher Steuerreport", section_title: "Dokumente",  document_title: "Steuerreport \\d+" },
->>>>>>> 59c386c2
     ]
     path: "Tax/"
     filename: "{iso_date} {document_title}"
@@ -320,17 +272,9 @@
   
   contract_documents:
     pattern: [
-<<<<<<< HEAD
       { event_type: "card_order_billed" },
       { event_type: "DOCUMENTS_CREATED" },
       { event_type: "DOCUMENTS_ACCEPTED" },
-=======
-      # when you buy a product for the first time, you will receive information documents about this product
-      { event_type: "ORDER_EXECUTED",                           event_subtitle: "Kauforder",            section_title: "Dokumente", document_title: "Basisinformationsblatt(.\\d)?" },
-      { event_type: "ORDER_EXECUTED",                           event_subtitle: "Limit-Buy-Order",      section_title: "Dokumente", document_title: "Basisinformationsblatt" },
-      { event_type: "GESH_CORPORATE_ACTION",                    event_subtitle: "Unternehmensmeldung",  section_title: "Dokumente", document_title: "Kundenanschreiben" },
-      { event_type: "GESH_CORPORATE_ACTION_MULTIPLE_POSITIONS", event_subtitle: "Gesellschaftshinweis", section_title: "Dokumente", document_title: "Kundenanschreiben \\d" },
->>>>>>> 59c386c2
     ]
     path: "Contract/"
     filename: "{iso_date} {document_title}"
